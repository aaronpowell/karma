--- conflicted
+++ resolved
@@ -5,24 +5,13 @@
 var KARMA_URL_ROOT = require('./constants').KARMA_URL_ROOT;
 
 
-<<<<<<< HEAD
 // Connect to the server using socket.io http://socket.io
-var socket = io('http://' + location.host, {
+var socket = io(location.protocol + location.host, {
   reconnectionDelay: 500,
   reconnectionDelayMax: Infinity,
   timeout: 2000,
   path: '/' + KARMA_URL_ROOT.substr(1) + 'socket.io',
   'sync disconnect on unload': true
-=======
-// connect socket.io
-// https://github.com/LearnBoost/Socket.IO/wiki/Configuring-Socket.IO
-var socket = io.connect(location.protocol + '//' + location.host, {
-  'reconnection delay': 500,
-  'reconnection limit': 2000,
-  'resource': KARMA_URL_ROOT.substr(1) + 'socket.io',
-  'sync disconnect on unload': true,
-  'max reconnection attempts': Infinity
->>>>>>> d7fd3ac5
 });
 
 // instantiate the updater of the view
