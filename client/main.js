--- conflicted
+++ resolved
@@ -7,7 +7,6 @@
 
 var KARMA_URL_ROOT = require('./constants').KARMA_URL_ROOT
 
-<<<<<<< HEAD
 // Connect to the server using socket.io http://socket.io
 var socket = io(location.host, {
   reconnectionDelay: 500,
@@ -15,18 +14,7 @@
   timeout: 2000,
   path: '/' + KARMA_URL_ROOT.substr(1) + 'socket.io',
   'sync disconnect on unload': true
-});
-=======
-// connect socket.io
-// https://github.com/LearnBoost/Socket.IO/wiki/Configuring-Socket.IO
-var socket = io.connect(location.protocol + '//' + location.host, {
-  'reconnection delay': 500,
-  'reconnection limit': 2000,
-  'resource': KARMA_URL_ROOT.substr(1) + 'socket.io',
-  'sync disconnect on unload': true,
-  'max reconnection attempts': Infinity
 })
->>>>>>> d83fab97
 
 // instantiate the updater of the view
 new StatusUpdater(socket, util.elm('title'), util.elm('banner'), util.elm('browsers'))
