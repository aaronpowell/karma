var stringify = require('./stringify')
var constant = require('./constants')
var util = require('./util')

/* jshint unused: false */
<<<<<<< HEAD
var Karma = function(socket, iframe, opener, navigator, location) {
  var hasError = false;
  var startEmitted = false;
  var reloadingContext = false;
  var store = {};
  var self = this;
  var queryParams = util.parseQueryParams(location.search);
  var browserId = queryParams.id || util.generateId('manual-');
  var returnUrl = queryParams['return_url' + ''] || null;

  var resultsBufferLimit = 50;
  var resultsBuffer = [];

  this.VERSION = constant.VERSION;
  this.config = {};

  // Expose for testing purposes as there is no global socket.io
  // registry anymore.
  this.socket = socket;

  var childWindow = null;
  var navigateContextTo = function(url) {
=======
var Karma = function (socket, iframe, opener, navigator, location) {
  var hasError = false
  var startEmitted = false
  var reloadingContext = false
  var store = {}
  var self = this
  var queryParams = util.parseQueryParams(location.search)
  var browserId = queryParams.id || util.generateId('manual-')
  var returnUrl = queryParams['return_url' + ''] || null
  var currentTransport

  var resultsBufferLimit = 1
  var resultsBuffer = []

  this.VERSION = constant.VERSION
  this.config = {}

  var childWindow = null
  var navigateContextTo = function (url) {
>>>>>>> d83fab97
    if (self.config.useIframe === false) {
      if (childWindow === null || childWindow.closed === true) {
        // If this is the first time we are opening the window, or the window is closed
        childWindow = opener('about:blank')
      }
      childWindow.location = url
    } else {
      iframe.src = url
    }
  }

  this.setupContext = function (contextWindow) {
    if (hasError) {
      return
    }

    var getConsole = function (currentWindow) {
      return currentWindow.console || {
          log: function () {},
          info: function () {},
          warn: function () {},
          error: function () {},
          debug: function () {}
        }
    }

    contextWindow.__karma__ = this

    // This causes memory leak in Chrome (17.0.963.66)
    contextWindow.onerror = function () {
      return contextWindow.__karma__.error.apply(contextWindow.__karma__, arguments)
    }

    contextWindow.onbeforeunload = function (e, b) {
      if (!reloadingContext) {
        // TODO(vojta): show what test (with explanation about jasmine.UPDATE_INTERVAL)
        contextWindow.__karma__.error('Some of your tests did a full page reload!')
      }
    }

    if (self.config.captureConsole) {
      // patch the console
      var localConsole = contextWindow.console = getConsole(contextWindow)
      var logMethods = ['log', 'info', 'warn', 'error', 'debug']
      var patchConsoleMethod = function (method) {
        var orig = localConsole[method]
        if (!orig) {
          return
        }
        localConsole[method] = function () {
          self.log(method, arguments)
          return Function.prototype.apply.call(orig, localConsole, arguments)
        }
      }
      for (var i = 0; i < logMethods.length; i++) {
        patchConsoleMethod(logMethods[i])
      }
    }

    contextWindow.dump = function () {
      self.log('dump', arguments)
    }

    contextWindow.alert = function (msg) {
      self.log('alert', [msg])
    }
  }

  this.log = function (type, args) {
    var values = []

    for (var i = 0; i < args.length; i++) {
      values.push(this.stringify(args[i], 3))
    }

    this.info({log: values.join(', '), type: type})
  }

<<<<<<< HEAD
  var clearContext = function() {
    reloadingContext = true;
    navigateContextTo('about:blank');
  };

  // error during js file loading (most likely syntax error)
  // we are not going to execute at all
  this.error = function(msg, url, line) {
    hasError = true;
    socket.emit('karma_error', url ? msg + '\nat ' + url + (line ? ':' + line : '') : msg);
    this.complete();
    return false;
  };

  this.result = function(result) {
=======
  this.stringify = stringify

  var clearContext = function () {
    reloadingContext = true
    navigateContextTo('about:blank')
  }

  // error during js file loading (most likely syntax error)
  // we are not going to execute at all
  this.error = function (msg, url, line) {
    hasError = true
    socket.emit('error', url ? msg + '\nat ' + url + (line ? ':' + line : '') : msg)
    this.complete()
    return false
  }

  this.result = function (result) {
>>>>>>> d83fab97
    if (!startEmitted) {
      socket.emit('start', {total: null})
      startEmitted = true
    }

    if (resultsBufferLimit === 1) {
      return socket.emit('result', result)
    }

    resultsBuffer.push(result)

    if (resultsBuffer.length === resultsBufferLimit) {
      socket.emit('result', resultsBuffer)
      resultsBuffer = []
    }
  }

  this.complete = function (result) {
    if (resultsBuffer.length) {
      socket.emit('result', resultsBuffer)
      resultsBuffer = []
    }

    // give the browser some time to breath, there could be a page reload, but because a bunch of
    // tests could run in the same event loop, we wouldn't notice.
    setTimeout(function () {
      clearContext()
    }, 0)

    socket.emit('complete', result || {}, function () {
      if (returnUrl) {
        location.href = returnUrl
      }
    })
  }

  this.info = function (info) {
    // TODO(vojta): introduce special API for this
    if (!startEmitted && util.isDefined(info.total)) {
      socket.emit('start', info)
      startEmitted = true
    } else {
      socket.emit('info', info)
    }
  }

  var UNIMPLEMENTED_START = function () {
    this.error('You need to include some adapter that implements __karma__.start method!')
  }

  // all files loaded, let's start the execution
  this.loaded = function () {
    // has error -> cancel
    if (!hasError) {
      this.start(this.config)
    }

    // remove reference to child iframe
    this.start = UNIMPLEMENTED_START
  }

  this.store = function (key, value) {
    if (util.isUndefined(value)) {
      return store[key]
    }

    if (util.instanceOf(value, 'Array')) {
      var s = store[key] = []
      for (var i = 0; i < value.length; i++) {
        s.push(value[i])
      }
    } else {
      // TODO(vojta): clone objects + deep
      store[key] = value
    }
  }

  // supposed to be overriden by the context
  // TODO(vojta): support multiple callbacks (queue)
  this.start = UNIMPLEMENTED_START

  socket.on('execute', function (cfg) {
    // reset hasError and reload the iframe
    hasError = false
    startEmitted = false
    reloadingContext = false
    self.config = cfg
    navigateContextTo(constant.CONTEXT_URL)

    // clear the console before run
    // works only on FF (Safari, Chrome do not allow to clear console from js source)
    if (window.console && window.console.clear) {
      window.console.clear()
    }
  })

  // report browser name, id
<<<<<<< HEAD
  socket.on('connect', function() {
    socket.io.engine.on('upgrade', function() {
      resultsBufferLimit = 1;
    });
=======
  socket.on('connect', function () {
    currentTransport = socket.socket.transport.name

    // TODO(vojta): make resultsBufferLimit configurable
    if (currentTransport === 'websocket' || currentTransport === 'flashsocket') {
      resultsBufferLimit = 1
    } else {
      resultsBufferLimit = 50
    }
>>>>>>> d83fab97

    socket.emit('register', {
      name: navigator.userAgent,
      id: browserId
    })
  })
}

module.exports = Karma<|MERGE_RESOLUTION|>--- conflicted
+++ resolved
@@ -3,30 +3,6 @@
 var util = require('./util')
 
 /* jshint unused: false */
-<<<<<<< HEAD
-var Karma = function(socket, iframe, opener, navigator, location) {
-  var hasError = false;
-  var startEmitted = false;
-  var reloadingContext = false;
-  var store = {};
-  var self = this;
-  var queryParams = util.parseQueryParams(location.search);
-  var browserId = queryParams.id || util.generateId('manual-');
-  var returnUrl = queryParams['return_url' + ''] || null;
-
-  var resultsBufferLimit = 50;
-  var resultsBuffer = [];
-
-  this.VERSION = constant.VERSION;
-  this.config = {};
-
-  // Expose for testing purposes as there is no global socket.io
-  // registry anymore.
-  this.socket = socket;
-
-  var childWindow = null;
-  var navigateContextTo = function(url) {
-=======
 var Karma = function (socket, iframe, opener, navigator, location) {
   var hasError = false
   var startEmitted = false
@@ -36,17 +12,19 @@
   var queryParams = util.parseQueryParams(location.search)
   var browserId = queryParams.id || util.generateId('manual-')
   var returnUrl = queryParams['return_url' + ''] || null
-  var currentTransport
-
-  var resultsBufferLimit = 1
+
+  var resultsBufferLimit = 50
   var resultsBuffer = []
 
   this.VERSION = constant.VERSION
   this.config = {}
 
+  // Expose for testing purposes as there is no global socket.io
+  // registry anymore.
+  this.socket = socket
+
   var childWindow = null
   var navigateContextTo = function (url) {
->>>>>>> d83fab97
     if (self.config.useIframe === false) {
       if (childWindow === null || childWindow.closed === true) {
         // If this is the first time we are opening the window, or the window is closed
@@ -125,23 +103,6 @@
     this.info({log: values.join(', '), type: type})
   }
 
-<<<<<<< HEAD
-  var clearContext = function() {
-    reloadingContext = true;
-    navigateContextTo('about:blank');
-  };
-
-  // error during js file loading (most likely syntax error)
-  // we are not going to execute at all
-  this.error = function(msg, url, line) {
-    hasError = true;
-    socket.emit('karma_error', url ? msg + '\nat ' + url + (line ? ':' + line : '') : msg);
-    this.complete();
-    return false;
-  };
-
-  this.result = function(result) {
-=======
   this.stringify = stringify
 
   var clearContext = function () {
@@ -153,13 +114,12 @@
   // we are not going to execute at all
   this.error = function (msg, url, line) {
     hasError = true
-    socket.emit('error', url ? msg + '\nat ' + url + (line ? ':' + line : '') : msg)
+    socket.emit('karma_error', url ? msg + '\nat ' + url + (line ? ':' + line : '') : msg)
     this.complete()
     return false
   }
 
   this.result = function (result) {
->>>>>>> d83fab97
     if (!startEmitted) {
       socket.emit('start', {total: null})
       startEmitted = true
@@ -257,22 +217,10 @@
   })
 
   // report browser name, id
-<<<<<<< HEAD
-  socket.on('connect', function() {
-    socket.io.engine.on('upgrade', function() {
-      resultsBufferLimit = 1;
-    });
-=======
   socket.on('connect', function () {
-    currentTransport = socket.socket.transport.name
-
-    // TODO(vojta): make resultsBufferLimit configurable
-    if (currentTransport === 'websocket' || currentTransport === 'flashsocket') {
+    socket.io.engine.on('upgrade', function () {
       resultsBufferLimit = 1
-    } else {
-      resultsBufferLimit = 50
-    }
->>>>>>> d83fab97
+    })
 
     socket.emit('register', {
       name: navigator.userAgent,
