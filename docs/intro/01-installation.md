Karma runs on [Node.js] and is available as an [NPM] package.

## Installing Node.js or iojs

There are [node.js](http://nodejs.org/download/) or [iojs](https://iojs.org/en/index.html) for both Mac and Windows.
On Linux, we recommend using [NVM](https://github.com/creationix/nvm).

<<<<<<< HEAD
Note: Karma works on the two latest stable versions of node. That is **0.10.x** and **0.12.x** at this point. Also works on iojs 2.x.x.
=======
Note: Karma works on the three latest stable versions of node. That is **0.8.x**, **0.10.x** and **0.12.x** at this point. Also works on iojs 2.x.x.
>>>>>>> d793b259


## Installing Karma and plugins

The recommended approach is to install Karma (and all the plugins your project needs) locally in
the project's directory.

```bash
# Install Karma:
$ npm install karma --save-dev

# Install plugins that your project needs:
$ npm install karma-jasmine karma-chrome-launcher --save-dev

```

This will install `karma`, `karma-jasmine` and `karma-chrome-launcher` packages into `node_modules` in your current
working directory and also save these as `devDependencies` in `package.json`, so that any
other developer working on the project will only have to do `npm install` in order to get all these
dependencies installed.

```bash
# Run Karma:
$ ./node_modules/karma/bin/karma start
```

## Commandline Interface
Typing `./node_modules/karma/bin/karma start` sucks and so you might find it useful to install `karma-cli` globally.

```bash
$ npm install -g karma-cli
```

Then, you can run Karma simply by `karma` from anywhere and it will always run the local version.


[Node.js]: http://nodejs.org/
[NPM]: https://npmjs.org/package/karma
[NVM]: https://github.com/creationix/nvm<|MERGE_RESOLUTION|>--- conflicted
+++ resolved
@@ -5,12 +5,7 @@
 There are [node.js](http://nodejs.org/download/) or [iojs](https://iojs.org/en/index.html) for both Mac and Windows.
 On Linux, we recommend using [NVM](https://github.com/creationix/nvm).
 
-<<<<<<< HEAD
 Note: Karma works on the two latest stable versions of node. That is **0.10.x** and **0.12.x** at this point. Also works on iojs 2.x.x.
-=======
-Note: Karma works on the three latest stable versions of node. That is **0.8.x**, **0.10.x** and **0.12.x** at this point. Also works on iojs 2.x.x.
->>>>>>> d793b259
-
 
 ## Installing Karma and plugins
 
