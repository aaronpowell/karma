--- conflicted
+++ resolved
@@ -23,17 +23,11 @@
     "Marcello Nuccio <marcello.nuccio@gmail.com>"
   ],
   "dependencies": {
-<<<<<<< HEAD
     "socket.io": ">= 0.9.0",
     "chokidar": ">=0.4.0",
     "glob": ">=3.1.11",
-=======
-    "socket.io": ">= 0.8.5",
-    "chokidar": ">=0.3.0",
-    "glob": ">=3.1.10",
+    "minimatch": ">=0.2.5",
     "http-proxy": ">=0.8.2",
->>>>>>> 6a8929e6
-    "minimatch": ">=0.2.5",
     "optimist": ">= 0.3.4"
   },
   "devDependencies": {
