{
  "name": "karma",
  "description": "Spectacular Test Runner for JavaScript.",
  "homepage": "http://karma-runner.github.io/",
  "repository": {
    "type": "git",
    "url": "git://github.com/karma-runner/karma.git"
  },
  "bugs": {
    "url": "https://github.com/karma-runner/karma/issues"
  },
  "keywords": [
    "karma",
    "spectacular",
    "runner",
    "karma",
    "js",
    "javascript",
    "testing",
    "test",
    "remote",
    "execution"
  ],
  "author": "Vojta Jína <vojta.jina@gmail.com>",
  "contributors": [
    "Friedel Ziegelmayer <friedel.ziegelmayer@gmail.com>",
    "Karma Bot <karmarunnerbot@gmail.com>",
    "Maksim Ryzhikov <rv.maksim@gmail.com>",
    "dignifiedquire <friedel.ziegelmayer@gmail.com>",
    "taichi <ryushi@gmail.com>",
    "Liam Newman <bitwiseman@gmail.com>",
    "Ciro Nunes <ciroanunes@gmail.com>",
    "Pawel Kozlowski <pkozlowski.opensource@gmail.com>",
    "Robo <hop2deep@gmail.com>",
    "Tim Cuthbertson <tim@gfxmonk.net>",
    "Shyam Seshadri <shyamseshadri@gmail.com>",
    "Kim Joar Bekkelund <kjbekkelund@gmail.com>",
    "joshjb84 <joshjb84@hotmail.com>",
    "Iristyle <Iristyle@github>",
    "Ilya Volodin <ivolodin@vistaprint.com>",
    "Daniel Aleksandersen <code@daniel.priv.no>",
    "Marcello Nuccio <marcello.nuccio@gmail.com>",
    "Mark Ethan Trostler <mark@zzo.com>",
    "Andrew Martin <sublimino@gmail.com>",
    "Brian Ford <btford@umich.edu>",
    "Jeff Jewiss <jeffjewiss@gmail.com>",
    "Aymeric Beaumet <aymeric@beaumet.me>",
    "pavelgj <pavelgj@gmail.com>",
    "sylvain-hamel <sylvainhamel0@gmail.com>",
    "James Ford <jford@psyked.co.uk>",
    "Nick Malaguti <nmalaguti@palantir.com>",
    "Bulat Shakirzyanov <mallluhuct@gmail.com>",
    "Igor Minar <iiminar@gmail.com>",
    "rdodev <rubenoz@gmail.com>",
    "Thomas Parisot <thomas@oncle-tom.net>",
    "Roarke Gaskill <roarke.gaskill@gmail.com>",
    "Igor Minar <igor@angularjs.org>",
    "Ethan J. Brown <ethan_j_brown@hotmail.com>",
    "Sylvain Hamel <sylvainhamel0@gmail.com>",
    "karmarunnerbot <karmarunnerbot@gmail.com>",
    "Steve Mao <steve.mao@healthinteract.com.au>",
    "Hugues Malphettes <hmalphettes@gmail.com>",
    "Parashuram <code@r.nparashuram.com>",
    "Jonas Pommerening <jonas.pommerening@aixigo.de>",
    "Jonathan Freeman <freethejazz@gmail.com>",
    "PatrickJS <github@gdi2290.com>",
    "Mark Trostler <mark@zzo.com>",
    "Vladimir Starkov <iamstarkov@users.noreply.github.com>",
    "ngiebel <ngiebel@starkinvestments.com>",
    "ChangZhuo Chen (陳昌倬) <czchen@gmail.com>",
    "Joe Lencioni <joe.lencioni@brigade.com>",
    "Johannes Gorset <jgorset@gmail.com>",
    "Jon Bretman <jon.bretman@gmail.com>",
    "Julian Connor <julian.connor@venmo.com>",
    "Karolis Narkevicius <karolis.n@gmail.com>",
    "Keats <balthek@gmail.com>",
    "Keith Cirkel <github@keithcirkel.co.uk>",
    "Kevin Ortman <kevin_ortman@msn.com>",
    "Lukasz Zatorski <lzatorski@gmail.com>",
    "Marko Anastasov <marko@renderedtext.com>",
    "Martin Geisler <martin@geisler.net>",
    "Martin Jul <martin@mjul.com>",
    "Martin Lemanski <martin.lemanski@gmx.at>",
    "Matias Niemelä <matias@yearofmoo.com>",
    "Matthew Machuga <machuga@gmail.com>",
    "Matti Paksula <matti.paksula@iki.fi>",
    "Mattijs Kneppers <mattijs@arttech.nl>",
    "Merrick Christensen <merrick.christensen@gmail.com>",
    "Michał Gołębiowski <m.goleb@gmail.com>",
    "Milan Aleksic <milanaleksic@gmail.com>",
    "Mohamed Eltuhamy <tuhamy@gmail.com>",
    "Nick Carter <thynctank@thynctank.com>",
    "Nick Payne <nick@kurai.co.uk>",
    "Nick Williams <mr.nicksta@gmail.com>",
    "Nicolas Artman <nicolasartman@users.noreply.github.com>",
    "Nicolas Ferrero <ferrero.nicolas@gmail.com>",
    "Nish <nishantpatel611@gmail.com>",
    "Nuno Job <nunojobpinto@gmail.com>",
    "OniOni <mathieu.c.sabourin@gmail.com>",
    "OpenShift guest <mrpatan@gmail.com>",
    "Parashuram <code@nparashuram.com>",
    "Pascal Hartig <phartig@rdrei.net>",
    "Patrick Lussan <patrick.lussan@componize.com>",
    "Patrik Henningsson <patrik.henningsson@gmail.com>",
    "Pete Bacon Darwin <pete@bacondarwin.com>",
    "Pete Swan <pete@indabamusic.com>",
    "Peter McAlpine <peter.mcalpine@arcticwolf.com>",
    "Peter Yates <pd.yates@gmail.com>",
    "Philip Harrison <philip@mailharrison.com>",
    "Remy Sharp <remy@remysharp.com>",
    "Roarke Gaskill <rgaskill@nexvex.com>",
    "Rob Cherry <rcherry@reverbnation.com>",
    "Rob Dodson <lets.email.rob@gmail.com>",
    "Rémi <r3mi@users.sourceforge.net>",
    "Sahat Yalkabov <sakhat@gmail.com>",
    "Sammy Jelin <sjelin@gmail.com>",
    "Shane Osbourne <shane.osbourne8@gmail.com>",
    "Simen Bekkhus <sbekkhus91@gmail.com>",
    "Slava Kotiya <sk@nexttuesday.de>",
    "Thomas Parisot <thomas.parisot@bbc.co.uk>",
    "Tim Olshansky <tim.olshansky@gmail.com>",
    "Timo Tijhof <krinklemail@gmail.com>",
    "Tom MacWright <tom@macwright.org>",
    "Tyler Akins <fidian@rumkin.com>",
    "Vasily Ostanin <bazilio91@gmail.com>",
    "Veronica Lynn <veronica.lynn@redjack.com>",
    "Vincent Taverna <vinnymac@gmail.com>",
    "Wizek <123.wizek@gmail.com>",
    "Yi Wang <e@yi-wang.me>",
    "Yvonne Yip <ykyyip@google.com>",
    "Zhang zhengzheng <code@tychio.net>",
    "adamnation <arowe@illumina.com>",
    "ahaurw01 <ahaurwitz@gmail.com>",
    "ashaffer <darawk@gmail.com>",
    "compact <compact@users.noreply.github.com>",
    "cy6erskunk <cyberskunk@gmail.com>",
    "david-garcia-nete <david.garcia.nete@gmail.com>",
    "deepak1556 <hop2deep@gmail.com>",
    "dorey <dorey415@gmail.com>",
    "hrgdavor <hrgdavor@gmail.com>",
    "ianjobling <ijobling@codio.com>",
    "inf3rno <laszlo.janszky@gmail.com>",
    "johnjbarton <johnjbarton@johnjbarton.com>",
    "lanshunfang <lanshunfang@gmail.com>",
    "maik <mauk@gulli.com>",
    "mdemo <mengdesen09@qq.com>",
    "nathanfaucett <nathanfaucett@gmail.com>",
    "u812 <0u812@github.com>",
    "toran billups <toranb@gmail.com>",
    "Alexander Shtuchkin <ashtuchkin@gmail.com>",
    "Anders Ekdahl <anders.ekdahl@gmail.com>",
    "Anders Janmyr <anders.janmyr@sonymobile.com>",
    "Andrew Fischer <afischer@shutterfly.com>",
    "Andy Joslin <andytjoslin@gmail.com>",
    "Anton Usmansky <cody0@yandex-team.ru>",
    "AvnerCohen <israbirding@gmail.com>",
    "Awad Mackie <firesock.serwalek@gmail.com>",
    "Basemm <BAsM.Egy@gmail.com>",
    "Benoit Charbonnier <benoit.charbonnier@gmail.com>",
    "Breno Calazans <breno@vtex.com.br>",
    "Brian Donovan <donovan@squareup.com>",
    "Brian Donovan <me@brian-donovan.com>",
    "Carl Goldberg <carlgoldberg1236@gmail.com>",
    "Chad Smith <chad@configit.com>",
    "Chris Dawson <xrdawson@gmail.com>",
    "Christopher Hiller <chiller@badwing.com>",
    "Ciro S. Costa <ciro.costa@usp.br>",
    "Danny Croft <danny.croft@yahoo.co.uk>",
    "Danny Tuppeny <danny@tuppeny.com>",
    "David Jensen <david@frode.(none)>",
    "David M. Karr <dk068x@att.com>",
    "David Souther <davidsouther@gmail.com>",
    "Dillon <mdillon@reachmail.com>",
    "Dmitrii Abramov <dabramov@yahoo-inc.com>",
    "ERt <ert.wroc@gmail.com>",
    "Ed Rooth <ed.rooth@rackspace.com>",
    "Eddie Monge <eddie@eddiemonge.com>",
    "Edward Hutchins <eahutchins@gmail.com>",
    "Eldar Jafarov <djkojb@gmail.com>",
    "Eric Baer <me@ericbaer.com>",
    "Filipe Guerra <alias.mac@gmail.com>",
    "Franck Garcia <garcia.franck@gmail.com>",
    "Fred Sauer <fredsa@google.com>",
    "Frederic Hemberger <mail@frederic-hemberger.de>",
    "Fredrik Bonander <carl.fredrik.bonander@gmail.com>",
    "Geert Van Laethem <geert.van.laethem@pandora.be>",
    "Greg Thornton <xdissent@me.com>",
    "Igor Lima <lima.igorribeiro@gmail.com>",
    "Jack Tarantino <jacopo.tarantino@gmail.com>",
    "Jakub Z <jakzale@gmail.com>",
    "James Shore <jshore@jamesshore.com>",
    "Jan Molak <jan.molak@smartcodeltd.co.uk>",
    "Jeff Froom <jeff@jfroom.com>",
    "Jeff Lage <jefflage@me.com>"
  ],
  "dependencies": {
    "chokidar": "^1.0.1",
    "colors": "^1.1.0",
    "connect": "^2.29.2",
    "di": "^0.0.1",
    "expand-braces": "^0.1.1",
    "glob": "^5.0.6",
    "graceful-fs": "^3.0.6",
    "http-proxy": "^0.10",
    "lodash": "^3.8.0",
    "log4js": "^0.6.25",
    "memoizee": "^0.3.8",
    "mime": "^1.3.4",
    "minimatch": "^2.0.7",
    "optimist": "^0.6.1",
    "q": "^1.4.1",
    "rimraf": "^2.3.3",
    "socket.io": "~1.3.5",
    "source-map": "^0.4.2",
    "useragent": "^2.1.6"
  },
  "devDependencies": {
    "LiveScript": "^1.3.0",
    "chai": "^2.3.0",
    "chai-as-promised": "^5.0.0",
    "coffee-errors": "^0.8.6",
    "coffee-script": "^1.9.2",
    "cucumber": "^0.4.7",
    "grunt": "^0.4",
    "grunt-auto-release": "^0.0.6",
    "grunt-browserify": "^3.8.0",
    "grunt-bump": "^0.3.1",
    "grunt-coffeelint": "^0.0.13",
    "grunt-contrib-jshint": "^0.11.2",
    "grunt-contrib-watch": "^0.6.1",
    "grunt-conventional-changelog": "^1.2.2",
    "grunt-cucumberjs": "^0.7.0",
    "grunt-jscs": "^1.8.0",
    "grunt-mocha-test": "^0.12.7",
    "grunt-npm": "0.0.2",
    "karma-browserify": "^4.1.2",
    "karma-browserstack-launcher": "*",
    "karma-chrome-launcher": "*",
    "karma-coffee-preprocessor": "*",
    "karma-commonjs": "*",
    "karma-coverage": "*",
    "karma-firefox-launcher": "*",
    "karma-growl-reporter": "*",
    "karma-html2js-preprocessor": "*",
    "karma-jasmine": "~0.3.5",
    "karma-junit-reporter": "*",
    "karma-live-preprocessor": "*",
    "karma-mocha": "*",
    "karma-ng-scenario": "*",
    "karma-phantomjs-launcher": "*",
    "karma-qunit": "*",
    "karma-requirejs": "*",
    "karma-sauce-launcher": "*",
    "karma-script-launcher": "^0.1.0",
    "load-grunt-tasks": "^3.1.0",
    "mkdirp": "^0.5.0",
    "mocha": "^2.2.5",
    "mocks": "^0.0.15",
    "sinon": "^1.14.1",
    "sinon-chai": "^2.7.0",
    "timer-shim": "^0.3.0",
    "which": "^1.1.1"
  },
  "main": "./lib/index",
  "bin": {
    "karma": "./bin/karma"
  },
  "engines": {
    "node": ">=0.8 <=0.12 || >=1 <=2"
  },
<<<<<<< HEAD
  "version": "0.13.0-rc.3",
=======
  "version": "0.12.36",
>>>>>>> edbb1406
  "license": "MIT"
}<|MERGE_RESOLUTION|>--- conflicted
+++ resolved
@@ -268,10 +268,6 @@
   "engines": {
     "node": ">=0.8 <=0.12 || >=1 <=2"
   },
-<<<<<<< HEAD
   "version": "0.13.0-rc.3",
-=======
-  "version": "0.12.36",
->>>>>>> edbb1406
   "license": "MIT"
 }