--- conflicted
+++ resolved
@@ -25,30 +25,10 @@
   var staticFolder = path.normalize(__dirname + '/../static');
   var adapterFolder = path.normalize(__dirname + '/../adapter');
 
-<<<<<<< HEAD
-    var files = fileList.getFiles();
-
-    var getProxiedPath = function(requestUrl) {
-      var proxiedUrl;
-      if (proxies) {
-        var proxiesList = Object.keys(proxies);
-        proxiesList.sort();
-        proxiesList.reverse();
-        for (var i = 0; i < proxiesList.length; i++) {
-          if (requestUrl.indexOf(proxiesList[i]) === 0) {
-            proxiedUrl = url.parse(proxies[proxiesList[i]]);
-            break;
-          }
-        }
-      }
-      return proxiedUrl;
-    };
-=======
   return http.createServer(createHandler(fileList, u.normalizeWinPath(staticFolder),
                                          u.normalizeWinPath(adapterFolder), baseFolder,
                                          new httpProxy.RoutingProxy(), proxies, urlRoot));
 };
->>>>>>> 9867cb48
 
 var createHandler = function(fileList, staticFolder, adapterFolder, baseFolder, proxyFn, proxies, urlRoot) {
   var testacularSrcHandler = createTestacularSourceHandler(fileList, staticFolder, adapterFolder, baseFolder, urlRoot);
