--- conflicted
+++ resolved
@@ -1,40 +1,21 @@
 var url = require('url')
 var httpProxy = require('http-proxy')
 
-<<<<<<< HEAD
 var log = require('../logger').create('proxy')
+var _ = require('../helper')._
 
 var parseProxyConfig = function (proxies, config) {
-  var proxyConfig = {}
   var endsWithSlash = function (str) {
     return str.substr(-1) === '/'
   }
 
   if (!proxies) {
-    return proxyConfig
+    return []
   }
 
-  Object.keys(proxies).forEach(function (proxyPath) {
-    var proxyUrl = proxies[proxyPath]
+  return _.sortBy(_.map(proxies, function (proxyUrl, proxyPath) {
     var proxyDetails = url.parse(proxyUrl)
     var pathname = proxyDetails.pathname
-=======
-var log = require('../logger').create('proxy');
-var _ = require('../helper')._;
-
-var parseProxyConfig = function(proxies, config) {
-  var endsWithSlash = function(str) {
-    return str.substr(-1) === '/';
-  };
-
-  if (!proxies) {
-    return [];
-  }
-
-  return _.sortBy(_.map(proxies, function(proxyUrl, proxyPath) {
-    var proxyDetails = url.parse(proxyUrl);
-    var pathname = proxyDetails.pathname;
->>>>>>> 09c75fe1
 
     // normalize the proxies config
     // should we move this to lib/config.js ?
@@ -50,36 +31,15 @@
     }
 
     if (pathname === '/' && !endsWithSlash(proxyUrl)) {
-<<<<<<< HEAD
       pathname = ''
     }
 
-    proxyConfig[proxyPath] = {
-      host: proxyDetails.hostname,
-      port: proxyDetails.port,
-      baseProxyUrl: pathname,
-      https: proxyDetails.protocol === 'https:'
-    }
+    var hostname = proxyDetails.hostname || config.hostname
+    var port = proxyDetails.port || config.port ||
+      (proxyDetails.protocol === 'https:' ? '443' : '80')
+    var https = proxyDetails.protocol === 'https:'
 
-    if (!proxyConfig[proxyPath].port) {
-      if (!proxyConfig[proxyPath].host) {
-        proxyConfig[proxyPath].host = config.hostname
-        proxyConfig[proxyPath].port = config.port
-      } else {
-        proxyConfig[proxyPath].port = proxyConfig[proxyPath].https ? '443' : '80'
-      }
-    }
-  })
-=======
-      pathname = '';
-    }
-
-    var hostname = proxyDetails.hostname || config.hostname;
-    var port = proxyDetails.port|| config.port ||
-      (proxyDetails.protocol === 'https:' ? '443' : '80');
-    var https = proxyDetails.protocol === 'https:';
-
-    var proxy = new httpProxy.createProxyServer({
+    var proxy = httpProxy.createProxyServer({
       target: {
         host: hostname,
         port: port,
@@ -87,17 +47,17 @@
       },
       xfwd: true,
       secure: config.proxyValidateSSL
-    });
+    })
 
-    proxy.on('error', function proxyError(err, req, res) {
+    proxy.on('error', function proxyError (err, req, res) {
       if (err.code === 'ECONNRESET' && req.socket.destroyed) {
-        log.debug('failed to proxy %s (browser hung up the socket)', req.url);
+        log.debug('failed to proxy %s (browser hung up the socket)', req.url)
       } else {
-        log.warn('failed to proxy %s (%s)', req.url, err.message);
+        log.warn('failed to proxy %s (%s)', req.url, err.message)
       }
 
-      res.destroy();
-    });
+      res.destroy()
+    })
 
     return {
       path: proxyPath,
@@ -106,12 +66,8 @@
       port: port,
       https: https,
       proxy: proxy
-    };
-  }), 'path').reverse();
-};
->>>>>>> 09c75fe1
-
-  return proxyConfig
+    }
+  }), 'path').reverse()
 }
 
 /**
@@ -120,12 +76,8 @@
  * @param urlRoot The URL root that karma is mounted on
  * @return {Function} handler function
  */
-<<<<<<< HEAD
-var createProxyHandler = function (proxy, proxyConfig, proxyValidateSSL, urlRoot, config) {
-  var proxies = parseProxyConfig(proxyConfig, config)
-  var proxiesList = Object.keys(proxies).sort().reverse()
-
-  if (!proxiesList.length) {
+var createProxyHandler = function (proxies, urlRoot) {
+  if (!proxies.length) {
     var nullProxy = function createNullProxy (request, response, next) {
       return next()
     }
@@ -133,56 +85,19 @@
     return nullProxy
   }
 
-  proxy.on('proxyError', function (err, req) {
-    if (err.code === 'ECONNRESET' && req.socket.destroyed) {
-      log.debug('failed to proxy %s (browser hung up the socket)', req.url)
-    } else {
-      log.warn('failed to proxy %s (%s)', req.url, err.message)
-    }
-  })
+  var middleware = function createProxy (request, response, next) {
+    var proxyRecord = _.find(proxies, function (p) {
+      return request.url.indexOf(p.path) === 0
+    })
 
-  var middleware = function createProxy (request, response, next) {
-    for (var i = 0; i < proxiesList.length; i++) {
-      if (request.url.indexOf(proxiesList[i]) === 0) {
-        var proxiedUrl = proxies[proxiesList[i]]
-
-        log.debug('proxying request - %s to %s:%s', request.url, proxiedUrl.host, proxiedUrl.port)
-        request.url = request.url.replace(proxiesList[i], proxiedUrl.baseProxyUrl)
-        proxy.proxyRequest(request, response, {
-          host: proxiedUrl.host,
-          port: proxiedUrl.port,
-          target: {https: proxiedUrl.https, rejectUnauthorized: proxyValidateSSL}
-        })
-        return
-      }
+    if (!proxyRecord) {
+      return next()
     }
 
-    return next()
+    log.debug('proxying request - %s to %s:%s', request.url, proxyRecord.host, proxyRecord.port)
+    request.url = request.url.replace(proxyRecord.path, proxyRecord.baseUrl)
+    proxyRecord.proxy.web(request, response)
   }
-=======
-var createProxyHandler = function(proxies, urlRoot) {
-  if (!proxies.length) {
-    var nullProxy = function createNullProxy(request, response, next) {
-      return next();
-    };
-    nullProxy.upgrade = function upgradeNullProxy() {};
-    return nullProxy;
-  }
-
-  var middleware = function createProxy(request, response, next) {
-    var proxyRecord = _.find(proxies, function(p) {
-      return request.url.indexOf(p.path) === 0;
-    });
-
-    if (!proxyRecord) {
-      return next();
-    }
-
-    log.debug('proxying request - %s to %s:%s', request.url, proxyRecord.host, proxyRecord.port);
-    request.url = request.url.replace(proxyRecord.path, proxyRecord.baseUrl);
-    proxyRecord.proxy.web(request, response);
-  };
->>>>>>> 09c75fe1
 
   middleware.upgrade = function upgradeProxy (request, socket, head) {
     // special-case karma's route to avoid upgrading it
@@ -190,48 +105,24 @@
       log.debug('NOT upgrading proxyWebSocketRequest %s', request.url)
       return
     }
-<<<<<<< HEAD
-    for (var i = 0; i < proxiesList.length; i++) {
-      if (request.url.indexOf(proxiesList[i]) === 0) {
-        var proxiedUrl = proxies[proxiesList[i]]
-        log.debug('upgrade proxyWebSocketRequest %s to %s:%s',
-          request.url, proxiedUrl.host, proxiedUrl.port)
-        proxy.proxyWebSocketRequest(request, socket, head,
-          {host: proxiedUrl.host, port: proxiedUrl.port})
-      }
-    }
-  }
-=======
 
-    var proxyRecord = _.find(proxies, function(p) {
-      return request.url.indexOf(p.path) === 0;
-    });
+    var proxyRecord = _.find(proxies, function (p) {
+      return request.url.indexOf(p.path) === 0
+    })
 
     if (!proxyRecord) {
-      return;
+      return
     }
 
     log.debug('upgrade proxyWebSocketRequest %s to %s:%s',
-      request.url, proxyRecord.host, proxyRecord.port);
-    request.url = request.url.replace(proxyRecord.path, proxyRecord.baseUrl);
-    proxyRecord.proxy.ws(request, socket, head);
-  };
->>>>>>> 09c75fe1
+      request.url, proxyRecord.host, proxyRecord.port)
+    request.url = request.url.replace(proxyRecord.path, proxyRecord.baseUrl)
+    proxyRecord.proxy.ws(request, socket, head)
+  }
 
   return middleware
 }
 
-<<<<<<< HEAD
-var createProxyHandlerFactory = function (/* config */ config, /* config.proxies */ proxies,
-  /* config.proxyValidateSSL */ validateSSL) {
-  return createProxyHandler(new httpProxy.RoutingProxy({changeOrigin: true}),
-    proxies, validateSSL, config.urlRoot, config)
-}
-createProxyHandlerFactory.$inject = ['config', 'config.proxies', 'config.proxyValidateSSL']
-
-exports.create = createProxyHandlerFactory
-=======
-exports.create = function(/* config */ config, /* config.proxies */ proxies) {
-  return createProxyHandler(parseProxyConfig(proxies, config), config.urlRoot);
-};
->>>>>>> 09c75fe1
+exports.create = function (/* config */ config, /* config.proxies */ proxies) {
+  return createProxyHandler(parseProxyConfig(proxies, config), config.urlRoot)
+}