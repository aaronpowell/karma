--- conflicted
+++ resolved
@@ -2,14 +2,8 @@
  * Source Files middleware is responsible for serving all the source files under the test.
  */
 
-<<<<<<< HEAD
-var querystring = require('querystring');
-var common = require('./common');
-=======
 var querystring = require('querystring')
 var common = require('./common')
-var pause = require('connect').utils.pause
->>>>>>> d83fab97
 
 var findByPath = function (files, path) {
   for (var i = 0; i < files.length; i++) {
@@ -18,41 +12,20 @@
     }
   }
 
-<<<<<<< HEAD
-  return null;
-};
-
-
-var createSourceFilesMiddleware = function(filesPromise, serveFile,
-    /* config.basePath */ basePath,
-    /* config.urlRoot */ urlRoot) {
-
-  return function(request, response, next) {
-    var requestedFilePath = querystring.unescape(request.url)
-        .replace(urlRoot, '/')
-        .replace(/\?.*$/, '')
-        .replace(/^\/absolute/, '')
-        .replace(/^\/base/, basePath);
-
-    request.pause();
-=======
   return null
 }
 
 var createSourceFilesMiddleware = function (filesPromise, serveFile,
-  /* config.basePath */ basePath) {
+  /* config.basePath */ basePath,
+  /* config.urlRoot */ urlRoot) {
   return function (request, response, next) {
-    // TODO(vojta): serve files under urlRoot (also update the formatError)
     var requestedFilePath = querystring.unescape(request.url)
+      .replace(urlRoot, '/')
       .replace(/\?.*$/, '')
       .replace(/^\/absolute/, '')
       .replace(/^\/base/, basePath)
 
-    // Need to pause the request because of proxying, see:
-    // https://groups.google.com/forum/#!topic/q-continuum/xr8znxc_K5E/discussion
-    // TODO(vojta): remove once we don't care about Node 0.8
-    var pausedRequest = pause(request)
->>>>>>> d83fab97
+    request.pause()
 
     return filesPromise.then(function (files) {
       // TODO(vojta): change served to be a map rather then an array
@@ -67,28 +40,15 @@
             // without timestamps - no cache (debug)
             common.setNoCacheHeaders(response)
           }
-<<<<<<< HEAD
-        }, file.content, file.doNotCache);
-=======
-        }, file.content)
->>>>>>> d83fab97
+        }, file.content, file.doNotCache)
       } else {
         next()
       }
 
-<<<<<<< HEAD
-      request.resume();
-    });
-  };
-};
-
-createSourceFilesMiddleware.$inject = ['filesPromise', 'serveFile', 'config.basePath'];
-=======
-      pausedRequest.resume()
+      request.resume()
     })
   }
 }
->>>>>>> d83fab97
 
 createSourceFilesMiddleware.$inject = ['filesPromise', 'serveFile', 'config.basePath']
 
