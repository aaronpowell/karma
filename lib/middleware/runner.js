/**
 * Runner middleware is reponsible for communication with `karma run`.
 *
 * It basically triggers a test run and streams stdout back.
 */

<<<<<<< HEAD
var path = require('path');
var helper = require('../helper');
var log = require('../logger').create();
var constant = require('../constants');
var json = require('body-parser').json();
=======
var path = require('path')
var helper = require('../helper')
var log = require('../logger').create()
var constant = require('../constants')
var json = require('connect').json()
>>>>>>> d83fab97

// TODO(vojta): disable when single-run mode
var createRunnerMiddleware = function (emitter, fileList, capturedBrowsers, reporter, executor,
  /* config.hostname */ hostname, /* config.port */ port, /* config.urlRoot */ urlRoot, config) {
  return function (request, response, next) {
    if (request.url !== '/__run__' && request.url !== urlRoot + 'run') {
      return next()
    }

    log.debug('Execution (fired by runner)')
    response.writeHead(200)

    if (!capturedBrowsers.length) {
      var url = 'http://' + hostname + ':' + port + urlRoot

      return response.end('No captured browser, open ' + url + '\n')
    }

    json(request, response, function () {
      if (!capturedBrowsers.areAllReady([])) {
        response.write('Waiting for previous execution...\n')
      }

      emitter.once('run_start', function () {
        var responseWrite = response.write.bind(response)

        reporter.addAdapter(responseWrite)

        // clean up, close runner response
        emitter.once('run_complete', function (browsers, results) {
          reporter.removeAdapter(responseWrite)
          response.end(constant.EXIT_CODE + results.exitCode)
        })
      })

      var data = request.body
      log.debug('Setting client.args to ', data.args)
      config.client.args = data.args

      var fullRefresh = true

      if (helper.isArray(data.changedFiles)) {
        data.changedFiles.forEach(function (filepath) {
          fileList.changeFile(path.resolve(config.basePath, filepath))
          fullRefresh = false
        })
      }

      if (helper.isArray(data.addedFiles)) {
        data.addedFiles.forEach(function (filepath) {
          fileList.addFile(path.resolve(config.basePath, filepath))
          fullRefresh = false
        })
      }

      if (helper.isArray(data.removedFiles)) {
        data.removedFiles.forEach(function (filepath) {
          fileList.removeFile(path.resolve(config.basePath, filepath))
          fullRefresh = false
        })
      }

      if (fullRefresh && data.refresh !== false) {
        log.debug('Refreshing all the files / patterns')
        fileList.refresh()

        if (!config.autoWatch) {
          executor.schedule()
        }
      } else {
        executor.schedule()
      }
    })
  }
}

createRunnerMiddleware.$inject = ['emitter', 'fileList', 'capturedBrowsers', 'reporter', 'executor',
  'config.hostname', 'config.port', 'config.urlRoot', 'config']

// PUBLIC API
exports.create = createRunnerMiddleware<|MERGE_RESOLUTION|>--- conflicted
+++ resolved
@@ -4,19 +4,11 @@
  * It basically triggers a test run and streams stdout back.
  */
 
-<<<<<<< HEAD
-var path = require('path');
-var helper = require('../helper');
-var log = require('../logger').create();
-var constant = require('../constants');
-var json = require('body-parser').json();
-=======
 var path = require('path')
 var helper = require('../helper')
 var log = require('../logger').create()
 var constant = require('../constants')
-var json = require('connect').json()
->>>>>>> d83fab97
+var json = require('body-parser').json()
 
 // TODO(vojta): disable when single-run mode
 var createRunnerMiddleware = function (emitter, fileList, capturedBrowsers, reporter, executor,
