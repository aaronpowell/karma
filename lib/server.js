var io = require('socket.io');
var di = require('di');

var cfg = require('./config');
var logger = require('./logger');
var constant = require('./constants');
var watcher = require('./watcher');
var plugin = require('./plugin');

var ws = require('./web-server');
var preprocessor = require('./preprocessor');
var Launcher = require('./launcher').Launcher;
var FileList = require('./file_list').List;
var reporter = require('./reporter');
var helper = require('./helper');
var events = require('./events');
var EventEmitter = events.EventEmitter;
var Executor = require('./executor');
var Browser = require('./browser');
var BrowserCollection = require('./browser_collection');
var EmitterWrapper = require('./emitter_wrapper');
var processWrapper = new EmitterWrapper(process);

var log = logger.create();


var start = function(injector, config, launcher, globalEmitter, preprocess, fileList, webServer,
    capturedBrowsers, socketServer, executor, done) {

  config.frameworks.forEach(function(framework) {
    injector.get('framework:' + framework);
  });

  var filesPromise = fileList.refresh();

  if (config.autoWatch) {
    filesPromise.then(function() {
      injector.invoke(watcher.watch);
    }, function() {
      injector.invoke(watcher.watch);
    });
  }

  webServer.on('error', function(e) {
    if (e.code === 'EADDRINUSE') {
      log.warn('Port %d in use', config.port);
      config.port++;
      webServer.listen(config.port);
    } else {
      throw e;
    }
  });

  // A map of launched browsers.
  var singleRunDoneBrowsers = Object.create(null);

  // Passing fake event emitter, so that it does not emit on the global,
  // we don't care about these changes.
  var singleRunBrowsers = new BrowserCollection(new EventEmitter());

  // Some browsers did not get captured.
  var singleRunBrowserNotCaptured = false;

  webServer.listen(config.port, function() {
    log.info('Karma v%s server started at http://%s:%s%s', constant.VERSION, config.hostname,
        config.port, config.urlRoot);

    if (config.browsers && config.browsers.length) {
      injector.invoke(launcher.launch, launcher).forEach(function(browserLauncher) {
        singleRunDoneBrowsers[browserLauncher.id] = false;
      });
    }
  });

  globalEmitter.on('browsers_change', function() {
    // TODO(vojta): send only to interested browsers
    socketServer.sockets.emit('info', capturedBrowsers.serialize());
  });

  globalEmitter.on('browser_register', function(browser) {
    launcher.markCaptured(browser.id);

    // TODO(vojta): This is lame, browser can get captured and then crash (before other browsers get
    // captured).
    if (config.autoWatch && launcher.areAllCaptured()) {
      executor.schedule();
    }
  });

  var EVENTS_TO_REPLY = ['start', 'info', 'error', 'result', 'complete'];
  socketServer.sockets.on('connection', function(socket) {
    log.debug('A browser has connected on socket ' + socket.id);

    var replySocketEvents = events.bufferEvents(socket, EVENTS_TO_REPLY);

    socket.on('register', function(info) {
      var newBrowser;
      var isRestart;

      if (info.id) {
        newBrowser = capturedBrowsers.getById(info.id) || singleRunBrowsers.getById(info.id);
      }

      if (newBrowser) {
        isRestart = newBrowser.state === Browser.STATE_DISCONNECTED;
        newBrowser.reconnect(socket);

        // We are restarting a previously disconnected browser.
        if (isRestart && config.singleRun) {
          newBrowser.execute(config.client);
        }
      } else {
        newBrowser = injector.createChild([{
          id: ['value', info.id || null],
          fullName: ['value', info.name],
          socket: ['value', socket]
        }]).instantiate(Browser);

        newBrowser.init();

        // execute in this browser immediately
        if (config.singleRun) {
          newBrowser.execute(config.client);
          singleRunBrowsers.add(newBrowser);
        }
      }

      replySocketEvents();
    });
  });

  var emitRunCompleteIfAllBrowsersDone = function() {
    // all browsers done
    var isDone = Object.keys(singleRunDoneBrowsers).reduce(function(isDone, id) {
      return isDone && singleRunDoneBrowsers[id];
    }, true);

    if (isDone) {
      var results = singleRunBrowsers.getResults();
      if (singleRunBrowserNotCaptured) {
        results.exitCode = 1;
      }

      globalEmitter.emit('run_complete', singleRunBrowsers, results);
    }
  };

  if (config.singleRun) {
    globalEmitter.on('browser_complete', function(completedBrowser) {
      if (completedBrowser.lastResult.disconnected &&
          completedBrowser.disconnectsCount <= config.browserDisconnectTolerance) {
        log.info('Restarting %s (%d of %d attempts)', completedBrowser.name,
            completedBrowser.disconnectsCount, config.browserDisconnectTolerance);
        if (!launcher.restart(completedBrowser.id)) {
          singleRunDoneBrowsers[completedBrowser.id] = true;
          emitRunCompleteIfAllBrowsersDone();
        }
      } else {
        singleRunDoneBrowsers[completedBrowser.id] = true;

        if (launcher.kill(completedBrowser.id)) {
          // workaround to supress "disconnect" warning
          completedBrowser.state = Browser.STATE_DISCONNECTED;
        }

        emitRunCompleteIfAllBrowsersDone();
      }
    });

    globalEmitter.on('browser_process_failure', function(browserLauncher) {
      singleRunDoneBrowsers[browserLauncher.id] = true;
      singleRunBrowserNotCaptured = true;

      emitRunCompleteIfAllBrowsersDone();
    });

    globalEmitter.on('run_complete', function(browsers, results) {
      log.debug('Run complete, exitting.');
      disconnectBrowsers(results.exitCode);
    });

    globalEmitter.emit('run_start', singleRunBrowsers);
  }


  if (config.autoWatch) {
    globalEmitter.on('file_list_modified', function() {
      log.debug('List of files has changed, trying to execute');
      executor.schedule();
    });
  }

  var webServerCloseTimeout = 3000;
  var disconnectBrowsers = function(code) {
    // Slightly hacky way of removing disconnect listeners
    // to suppress "browser disconnect" warnings
    // TODO(vojta): change the client to not send the event (if disconnected by purpose)
    var sockets = socketServer.sockets.sockets;
    Object.getOwnPropertyNames(sockets).forEach(function(key) {
      sockets[key].removeAllListeners('disconnect');
    });

    var removeAllListenersDone = false;
    var removeAllListeners = function() {
      // make sure we don't execute cleanup twice
      if (removeAllListenersDone) {
        return;
      }
      removeAllListenersDone = true;
      webServer.removeAllListeners();
      processWrapper.removeAllListeners();
      done(code || 0);
    };

    globalEmitter.emitAsync('exit').then(function() {
<<<<<<< HEAD
      // don't wait forever on webServer.close() because
=======
      // shutdown the server...
      webServer.close(removeAllListeners);

      // shutdown socket.io flash transport, if defined
      if (socketServer.flashPolicyServer) {
        socketServer.flashPolicyServer.close();
      }

      // ...but don't wait forever on webServer.close() because
>>>>>>> de89cd33
      // pending client connections prevent it from closing.
      var closeTimeout = setTimeout(removeAllListeners, webServerCloseTimeout);

      // shutdown the server...
      webServer.close(function() {
        clearTimeout(closeTimeout);
        removeAllListeners();
      });
    });
  };

  try {
    processWrapper.on('SIGINT', disconnectBrowsers);
    processWrapper.on('SIGTERM', disconnectBrowsers);
  } catch (e) {
    // Windows doesn't support signals yet, so they simply don't get this handling.
    // https://github.com/joyent/node/issues/1553
  }

  // Handle all unhandled exceptions, so we don't just exit but
  // disconnect the browsers before exiting.
  processWrapper.on('uncaughtException', function(error) {
    log.error(error);
    disconnectBrowsers(1);
  });
};
start.$inject = ['injector', 'config', 'launcher', 'emitter', 'preprocess', 'fileList',
    'webServer', 'capturedBrowsers', 'socketServer', 'executor', 'done'];


var createSocketIoServer = function(webServer, executor, config) {
  var server = io.listen(webServer, {
    // avoid destroying http upgrades from socket.io to get proxied websockets working
    'destroy upgrade': false,
    logger: logger.create('socket.io', constant.LOG_ERROR),
    resource: config.urlRoot + 'socket.io',
    transports: config.transports
  });

  // hack to overcome circular dependency
  executor.socketIoSockets = server.sockets;

  return server;
};


exports.start = function(cliOptions, done) {
  // apply the default logger config (and config from CLI) as soon as we can
  logger.setup(cliOptions.logLevel || constant.LOG_INFO,
      helper.isDefined(cliOptions.colors) ? cliOptions.colors : true, [constant.CONSOLE_APPENDER]);

  var config = cfg.parseConfig(cliOptions.configFile, cliOptions);
  var modules = [{
    helper: ['value', helper],
    logger: ['value', logger],
    done: ['value', done || process.exit],
    emitter: ['type', EventEmitter],
    launcher: ['type', Launcher],
    config: ['value', config],
    preprocess: ['factory', preprocessor.createPreprocessor],
    fileList: ['type', FileList],
    webServer: ['factory', ws.create],
    socketServer: ['factory', createSocketIoServer],
    executor: ['type', Executor],
    // TODO(vojta): remove
    customFileHandlers: ['value', []],
    // TODO(vojta): remove, once karma-dart does not rely on it
    customScriptTypes: ['value', []],
    reporter: ['factory', reporter.createReporters],
    capturedBrowsers: ['type', BrowserCollection],
    args: ['value', {}],
    timer: ['value', {setTimeout: setTimeout, clearTimeout: clearTimeout}]
  }];

  // load the plugins
  modules = modules.concat(plugin.resolve(config.plugins));

  var injector = new di.Injector(modules);

  injector.invoke(start);
};<|MERGE_RESOLUTION|>--- conflicted
+++ resolved
@@ -213,19 +213,7 @@
     };
 
     globalEmitter.emitAsync('exit').then(function() {
-<<<<<<< HEAD
       // don't wait forever on webServer.close() because
-=======
-      // shutdown the server...
-      webServer.close(removeAllListeners);
-
-      // shutdown socket.io flash transport, if defined
-      if (socketServer.flashPolicyServer) {
-        socketServer.flashPolicyServer.close();
-      }
-
-      // ...but don't wait forever on webServer.close() because
->>>>>>> de89cd33
       // pending client connections prevent it from closing.
       var closeTimeout = setTimeout(removeAllListeners, webServerCloseTimeout);
 
@@ -234,6 +222,11 @@
         clearTimeout(closeTimeout);
         removeAllListeners();
       });
+
+      // shutdown socket.io flash transport, if defined
+      if (socketServer.flashPolicyServer) {
+        socketServer.flashPolicyServer.close();
+      }
     });
   };
 
