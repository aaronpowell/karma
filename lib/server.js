var Server = require('socket.io');
var di = require('di');

var cfg = require('./config');
var logger = require('./logger');
var constant = require('./constants');
var watcher = require('./watcher');
var plugin = require('./plugin');

var ws = require('./web-server');
var preprocessor = require('./preprocessor');
var Launcher = require('./launcher').Launcher;
var FileList = require('./file_list').List;
var reporter = require('./reporter');
var helper = require('./helper');
var events = require('./events');
var EventEmitter = events.EventEmitter;
var Executor = require('./executor');
var Browser = require('./browser');
var BrowserCollection = require('./browser_collection');
var EmitterWrapper = require('./emitter_wrapper');
var processWrapper = new EmitterWrapper(process);

var log = logger.create();


var start = function(injector, config, launcher, globalEmitter, preprocess, fileList, webServer,
    capturedBrowsers, socketServer, executor, done) {

<<<<<<< HEAD
  var filesPromise = fileList.refresh();
=======
  config.frameworks.forEach(function(framework) {
    injector.get('framework:' + framework);
  });

  // A map of launched browsers.
  var singleRunDoneBrowsers = Object.create(null);
>>>>>>> d77bcc2a

  // Passing fake event emitter, so that it does not emit on the global,
  // we don't care about these changes.
  var singleRunBrowsers = new BrowserCollection(new EventEmitter());

  // Some browsers did not get captured.
  var singleRunBrowserNotCaptured = false;

  webServer.on('error', function(e) {
    if (e.code === 'EADDRINUSE') {
      log.warn('Port %d in use', config.port);
      config.port++;
      webServer.listen(config.port);
    } else {
      throw e;
    }
  });

  var afterPreprocess = function() {
    if (config.autoWatch) {
      injector.invoke(watcher.watch);
    }

    webServer.listen(config.port, function() {
      log.info('Karma v%s server started at http://%s:%s%s', constant.VERSION, config.hostname,
          config.port, config.urlRoot);

      if (config.browsers && config.browsers.length) {
        injector.invoke(launcher.launch, launcher).forEach(function(browserLauncher) {
          singleRunDoneBrowsers[browserLauncher.id] = false;
        });
      }
    });
  };

  fileList.refresh().then(afterPreprocess, afterPreprocess);

  globalEmitter.on('browsers_change', function() {
    // TODO(vojta): send only to interested browsers
    socketServer.sockets.emit('info', capturedBrowsers.serialize());
  });

  globalEmitter.on('browser_register', function(browser) {
    launcher.markCaptured(browser.id);

    // TODO(vojta): This is lame, browser can get captured and then crash (before other browsers get
    // captured).
    if (config.autoWatch && launcher.areAllCaptured()) {
      executor.schedule();
    }
  });

  var EVENTS_TO_REPLY = ['start', 'info', 'karma_error', 'result', 'complete'];
  socketServer.sockets.on('connection', function(socket) {
    log.debug('A browser has connected on socket ' + socket.id);

    var replySocketEvents = events.bufferEvents(socket, EVENTS_TO_REPLY);

    socket.on('complete', function(data, ack) {
      ack();
    });

    socket.on('register', function(info) {
      var newBrowser;
      var isRestart;

      if (info.id) {
        newBrowser = capturedBrowsers.getById(info.id) || singleRunBrowsers.getById(info.id);
      }

      if (newBrowser) {
        isRestart = newBrowser.state === Browser.STATE_DISCONNECTED;
        newBrowser.reconnect(socket);

        // We are restarting a previously disconnected browser.
        if (isRestart && config.singleRun) {
          newBrowser.execute(config.client);
        }
      } else {
        newBrowser = injector.createChild([{
          id: ['value', info.id || null],
          fullName: ['value', info.name],
          socket: ['value', socket]
        }]).instantiate(Browser);

        newBrowser.init();

        // execute in this browser immediately
        if (config.singleRun) {
          newBrowser.execute(config.client);
          singleRunBrowsers.add(newBrowser);
        }
      }

      replySocketEvents();
    });
  });

  var emitRunCompleteIfAllBrowsersDone = function() {
    // all browsers done
    var isDone = Object.keys(singleRunDoneBrowsers).reduce(function(isDone, id) {
      return isDone && singleRunDoneBrowsers[id];
    }, true);

    if (isDone) {
      var results = singleRunBrowsers.getResults();
      if (singleRunBrowserNotCaptured) {
        results.exitCode = 1;
      }

      globalEmitter.emit('run_complete', singleRunBrowsers, results);
    }
  };

  if (config.singleRun) {
    globalEmitter.on('browser_complete', function(completedBrowser) {
      if (completedBrowser.lastResult.disconnected &&
          completedBrowser.disconnectsCount <= config.browserDisconnectTolerance) {
        log.info('Restarting %s (%d of %d attempts)', completedBrowser.name,
            completedBrowser.disconnectsCount, config.browserDisconnectTolerance);
        if (!launcher.restart(completedBrowser.id)) {
          singleRunDoneBrowsers[completedBrowser.id] = true;
          emitRunCompleteIfAllBrowsersDone();
        }
      } else {
        singleRunDoneBrowsers[completedBrowser.id] = true;

        if (launcher.kill(completedBrowser.id)) {
          // workaround to supress "disconnect" warning
          completedBrowser.state = Browser.STATE_DISCONNECTED;
        }

        emitRunCompleteIfAllBrowsersDone();
      }
    });

    globalEmitter.on('browser_process_failure', function(browserLauncher) {
      singleRunDoneBrowsers[browserLauncher.id] = true;
      singleRunBrowserNotCaptured = true;

      emitRunCompleteIfAllBrowsersDone();
    });

    globalEmitter.on('run_complete', function(browsers, results) {
      log.debug('Run complete, exiting.');
      disconnectBrowsers(results.exitCode);
    });

    globalEmitter.emit('run_start', singleRunBrowsers);
  }


  if (config.autoWatch) {
    globalEmitter.on('file_list_modified', function() {
      log.debug('List of files has changed, trying to execute');
      executor.schedule();
    });
  }

  var webServerCloseTimeout = 3000;
  var disconnectBrowsers = function(code) {
    // Slightly hacky way of removing disconnect listeners
    // to suppress "browser disconnect" warnings
    // TODO(vojta): change the client to not send the event (if disconnected by purpose)
    var sockets = socketServer.sockets.sockets;

    sockets.forEach(function(socket) {
      socket.removeAllListeners('disconnect');
      if (!socket.disconnected) {
        // Disconnect asynchronously. Socket.io mutates the `sockets.sockets` array
        // underneath us so this would skip every other browser/socket.
        process.nextTick(socket.disconnect.bind(socket));
      }
    });

    var removeAllListenersDone = false;
    var removeAllListeners = function() {
      // make sure we don't execute cleanup twice
      if (removeAllListenersDone) {
        return;
      }
      removeAllListenersDone = true;
      webServer.removeAllListeners();
      processWrapper.removeAllListeners();
      done(code || 0);
    };

    globalEmitter.emitAsync('exit').then(function() {
      // don't wait forever on webServer.close() because
      // pending client connections prevent it from closing.
      var closeTimeout = setTimeout(removeAllListeners, webServerCloseTimeout);

      // shutdown the server...
      webServer.close(function() {
        clearTimeout(closeTimeout);
        removeAllListeners();
      });
    });
  };

  try {
    processWrapper.on('SIGINT', disconnectBrowsers);
    processWrapper.on('SIGTERM', disconnectBrowsers);
  } catch (e) {
    // Windows doesn't support signals yet, so they simply don't get this handling.
    // https://github.com/joyent/node/issues/1553
  }

  // Handle all unhandled exceptions, so we don't just exit but
  // disconnect the browsers before exiting.
  processWrapper.on('uncaughtException', function(error) {
    log.error(error);
    disconnectBrowsers(1);
  });
};
start.$inject = ['injector', 'config', 'launcher', 'emitter', 'preprocess', 'fileList',
    'webServer', 'capturedBrowsers', 'socketServer', 'executor', 'done'];


var createSocketIoServer = function(webServer, executor, config) {
  var server = new Server(webServer, {
    // avoid destroying http upgrades from socket.io to get proxied websockets working
    destroyUpgrade: false,
    path: config.urlRoot + 'socket.io/',
    transports: config.transports
  });

  // hack to overcome circular dependency
  executor.socketIoSockets = server.sockets;

  return server;
};


exports.start = function(cliOptions, done) {
  // apply the default logger config (and config from CLI) as soon as we can
  logger.setup(cliOptions.logLevel || constant.LOG_INFO,
      helper.isDefined(cliOptions.colors) ? cliOptions.colors : true, [constant.CONSOLE_APPENDER]);

  var config = cfg.parseConfig(cliOptions.configFile, cliOptions);
  var modules = [{
    helper: ['value', helper],
    logger: ['value', logger],
    done: ['value', done || process.exit],
    emitter: ['type', EventEmitter],
    launcher: ['type', Launcher],
    config: ['value', config],
    preprocess: ['factory', preprocessor.createPreprocessor],
    fileList: ['type', FileList],
    webServer: ['factory', ws.create],
    socketServer: ['factory', createSocketIoServer],
    executor: ['type', Executor],
    // TODO(vojta): remove
    customFileHandlers: ['value', []],
    // TODO(vojta): remove, once karma-dart does not rely on it
    customScriptTypes: ['value', []],
    reporter: ['factory', reporter.createReporters],
    capturedBrowsers: ['type', BrowserCollection],
    args: ['value', {}],
    timer: ['value', {setTimeout: setTimeout, clearTimeout: clearTimeout}]
  }];

  // load the plugins
  modules = modules.concat(plugin.resolve(config.plugins));

  var injector = new di.Injector(modules);

  config.frameworks.forEach(function(framework) {
    injector.get('framework:' + framework);
  });

  injector.invoke(start);
};<|MERGE_RESOLUTION|>--- conflicted
+++ resolved
@@ -27,16 +27,12 @@
 var start = function(injector, config, launcher, globalEmitter, preprocess, fileList, webServer,
     capturedBrowsers, socketServer, executor, done) {
 
-<<<<<<< HEAD
-  var filesPromise = fileList.refresh();
-=======
   config.frameworks.forEach(function(framework) {
     injector.get('framework:' + framework);
   });
 
   // A map of launched browsers.
   var singleRunDoneBrowsers = Object.create(null);
->>>>>>> d77bcc2a
 
   // Passing fake event emitter, so that it does not emit on the global,
   // we don't care about these changes.
@@ -304,9 +300,5 @@
 
   var injector = new di.Injector(modules);
 
-  config.frameworks.forEach(function(framework) {
-    injector.get('framework:' + framework);
-  });
-
   injector.invoke(start);
 };