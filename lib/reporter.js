--- conflicted
+++ resolved
@@ -1,27 +1,9 @@
-<<<<<<< HEAD
-var util = require('util');
-var log = require('./logger').create('reporter');
-var MultiReporter = require('./reporters/multi');
-var baseReporterDecoratorFactory = require('./reporters/base').decoratorFactory;
-var SourceMapConsumer = require('source-map').SourceMapConsumer;
-var memoizeWeak = require('memoizee/weak');
-
-var createErrorFormatter = function(basePath, emitter, SourceMapConsumer) {
-  var lastServedFiles = [];
-
-  emitter.on('file_list_modified', function(filesPromise) {
-    filesPromise.then(function(files) {
-      lastServedFiles = files.served;
-    });
-  });
-
-  var findFile = function(path) {
-=======
 var util = require('util')
 var log = require('./logger').create('reporter')
 var MultiReporter = require('./reporters/multi')
 var baseReporterDecoratorFactory = require('./reporters/base').decoratorFactory
 var SourceMapConsumer = require('source-map').SourceMapConsumer
+var memoizeWeak = require('memoizee/weak')
 
 var createErrorFormatter = function (basePath, emitter, SourceMapConsumer) {
   var lastServedFiles = []
@@ -33,7 +15,6 @@
   })
 
   var findFile = function (path) {
->>>>>>> d83fab97
     for (var i = 0; i < lastServedFiles.length; i++) {
       if (lastServedFiles[i].path === path) {
         return lastServedFiles[i]
@@ -43,20 +24,6 @@
   }
 
   var URL_REGEXP = new RegExp('http:\\/\\/[^\\/]*\\/' +
-<<<<<<< HEAD
-                              '(base|absolute)' + // prefix
-                              '((?:[A-z]\\:)?[^\\?\\s\\:]*)' + // path
-                              '(\\?\\w*)?' +      // sha
-                              '(\\:(\\d+))?' +    // line
-                              '(\\:(\\d+))?' +    // column
-                              '', 'g');
-
-  var getSourceMapConsumer = memoizeWeak(function(sourceMap) {
-    return new SourceMapConsumer(sourceMap);
-  });
-
-  return function(msg, indentation) {
-=======
     '(base|absolute)' + // prefix
     '((?:[A-z]\\:)?[^\\?\\s\\:]*)' + // path
     '(\\?\\w*)?' + // sha
@@ -64,8 +31,11 @@
     '(\\:(\\d+))?' + // column
     '', 'g')
 
+  var getSourceMapConsumer = memoizeWeak(function (sourceMap) {
+    return new SourceMapConsumer(sourceMap)
+  })
+
   return function (msg, indentation) {
->>>>>>> d83fab97
     // remove domain and timestamp from source files
     // and resolve base path / absolute path urls into absolute path
     msg = (msg || '').replace(URL_REGEXP, function (_, prefix, path, __, ___, line, ____, column) {
@@ -79,15 +49,9 @@
         line = parseInt(line || '0', 10)
         column = parseInt(column || '0', 10)
 
-<<<<<<< HEAD
         try {
           var original = getSourceMapConsumer(file.sourceMap)
-            .originalPositionFor({line: line, column: column});
-=======
-        var smc = new SourceMapConsumer(file.sourceMap)
-        try {
-          var original = smc.originalPositionFor({line: line, column: column})
->>>>>>> d83fab97
+            .originalPositionFor({line: line, column: column})
 
           return util.format('%s:%d:%d <- %s:%d:%d', path, line, column, original.source,
             original.line, original.column)
