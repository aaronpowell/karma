--- conflicted
+++ resolved
@@ -38,22 +38,11 @@
   // where the content is stored (processed)
   this.contentPath = path
 
-<<<<<<< HEAD
-  this.mtime = mtime;
-  this.isUrl = false;
-
-  this.doNotCache = false;
-};
-
-var Url = function(path) {
-  this.path = path;
-  this.isUrl = true;
-};
-=======
   this.mtime = mtime
   this.isUrl = false
-}
->>>>>>> d83fab97
+
+  this.doNotCache = false
+}
 
 var Url = function (path) {
   this.path = path
@@ -120,15 +109,11 @@
             files.included.push(file)
           }
 
-<<<<<<< HEAD
           if (patterns[idx].nocache) {
-            file.doNotCache = true;
-          }
-
-          uniqueMap[file.path] = true;
-=======
+            file.doNotCache = true
+          }
+
           uniqueMap[file.path] = true
->>>>>>> d83fab97
         }
       })
     })
@@ -243,36 +228,24 @@
                 // TODO(vojta): reuse file objects
                 var file = new File(path, stat.mtime)
 
-<<<<<<< HEAD
                 if (patternObject.nocache) {
-                  log.debug('Not preprocessing "%s" due to nocache', path);
-
-                  file.doNotCache = true;
-                  buckets[i].push(file);
-
-                  finish();
+                  log.debug('Not preprocessing "%s" due to nocache', path)
+
+                  file.doNotCache = true
+                  buckets[i].push(file)
+
+                  finish()
                 } else {
-                  preprocess(file, function(err) {
-                    buckets[i].push(file);
+                  preprocess(file, function (err) {
+                    buckets[i].push(file)
 
                     if (err) {
-                      addError(path);
+                      addError(path)
                     }
 
-                    finish();
-                  });
+                    finish()
+                  })
                 }
-=======
-                preprocess(file, function (err) {
-                  buckets[i].push(file)
-
-                  if (err) {
-                    addError(path)
-                  }
-
-                  finish()
-                })
->>>>>>> d83fab97
               } else {
                 log.debug('Ignored directory "%s"', path)
                 finish()
