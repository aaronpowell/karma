--- conflicted
+++ resolved
@@ -1,86 +1,36 @@
-<<<<<<< HEAD
-describe('plus', function() {
-
-  // super hacky way to get the actual socket to manipulate it...
-  var socket = function() {
-    var location = window.parent.location;
-    return window.parent.karma.socket;
-  };
-
-  it('should pass', function() {
-    expect(1).toBe(1);
-  });
-
-  it('should disconnect', function(done) {
-    console.log(2);
-    expect(2).toBe(2);
-    socket().disconnect();
-
-    done();
-  });
-
-  it('should work', function() {
-    expect(plus(1, 2)).toBe(3);
-  });
-
-  it('should re-connect', function(done) {
-    console.log(4);
-    expect(4).toBe(4);
-    socket().connect();
-    // window.parent.socket.socket.connect();
-
-    done();
-  });
-
-  it('should work', function() {
-    expect(plus(3, 2)).toBe(5);
-  });
-});
-=======
-/* globals waitsFor, plus */
+/* globals plus */
 describe('plus', function () {
-  var breath = function () {
-    var finished = false
-    setTimeout(function () {
-      finished = true
-    }, 0)
-
-    waitsFor(function () {
-      return finished
-    })
-  }
-
   // super hacky way to get the actual socket to manipulate it...
   var socket = function () {
-    var location = window.parent.location
-    return window.parent.io.sockets[location.protocol + '//' + location.host]
+    return window.parent.karma.socket
   }
 
   it('should pass', function () {
     expect(1).toBe(1)
   })
 
-  it('should disconnect', function () {
+  it('should disconnect', function (done) {
+    console.log(2)
     expect(2).toBe(2)
     socket().disconnect()
 
-    breath()
+    done()
   })
 
   it('should work', function () {
     expect(plus(1, 2)).toBe(3)
   })
 
-  it('should re-connect', function () {
+  it('should re-connect', function (done) {
+    console.log(4)
     expect(4).toBe(4)
-    socket().reconnect()
+    socket().connect()
     // window.parent.socket.socket.connect()
 
-    breath()
+    done()
   })
 
   it('should work', function () {
     expect(plus(3, 2)).toBe(5)
   })
-})
->>>>>>> d83fab97
+})