/**
 *
 * @param {Object} tc Testacular!!
 * @param {Function} scenarioSetupAndRun angular.scenario.setUpAndRun
 * @return {Function}
 */
var createNgScenarioStartFn = function(tc, scenarioSetupAndRun) {
  /**
   * Generates Testacular Output
   */
  angular.scenario.output('testacular', function(context, runner, model) {
    registerResultListeners(model, tc);
  });

  return function(config) {
    scenarioSetupAndRun({scenario_output: 'testacular'});
  };
};

var registerResultListeners = function(model, tc) {
  var totalTests = 0, testsCompleted = 0;

  var createFailedSpecLog = function(spec) {
    var failedStep = findFailedStep(spec.steps);
    var specError = spec.line ? spec.line + ': ' + spec.error : spec.error;

    return failedStep ? [failedStep.name, specError] : [specError];
  };

  var findFailedStep = function(steps) {
    var stepCount = steps.length;
    for(var i = 0; i < stepCount; i++) {
      var step = steps[i];

      if (step.status === 'failure') {
        return step;
      }
    }

    return null;
  };

  model.on('RunnerBegin', function() {
    totalTests = angular.scenario.Describe.specId;
    tc.info({total: totalTests});
  });

  model.on('SpecEnd', function(spec) {
    // TODO(vojta): create Result type
    var result = {
      id: spec.id,
      description: spec.name,
      suite: [spec.fullDefinitionName],
      success: spec.status === 'success',
      skipped: false,
      time: spec.duration,
      log: []
    };

    if (spec.error) {
      result.log = createFailedSpecLog(spec);
    }

    testsCompleted++;
    tc.result(result);
  });

  model.on('RunnerEnd', function() {
    var skippedTests = totalTests - testsCompleted;

    // Inform Testacular about number of skipped tests
    // TODO(vojta): report proper suite/description (need to fix the scenario runner first)
    for (var i = 0; i < skippedTests; i++) {
      tc.result({
        id: 'Skipped' + (i + 1),
        description: 'Skipped' + (i + 1),
        suite: [],
        skipped: true,
        time: 0,
        log: []
      });
    }
<<<<<<< HEAD

    tc.complete();
=======
    tc.complete({
      coverage: window.__coverage__
    });
>>>>>>> 4288bbbf
  });
};<|MERGE_RESOLUTION|>--- conflicted
+++ resolved
@@ -80,13 +80,9 @@
         log: []
       });
     }
-<<<<<<< HEAD
 
-    tc.complete();
-=======
     tc.complete({
       coverage: window.__coverage__
     });
->>>>>>> 4288bbbf
   });
 };